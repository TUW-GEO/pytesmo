# This workflow will install Python dependencies and run tests on
# windows and linux systems with a variety of Python versions

# For more information see:
# https://help.github.com/actions/language-and-framework-guides/using-python-with-github-actions

name: CI/CD

on:
  push:
  pull_request:
  workflow_dispatch:
  schedule: # only upstream, won't trigger on forks!
    - cron: '0 0 * * *' # daily
jobs:
  build:
    strategy:
      matrix:
        # as we build C extension for users to download, we want to include as many python versions
        # and OS versions as possible (especially windows to create .whl packages,
        # see step "Create wheel and dist package")
        python-version: ['3.9', '3.10', '3.11', '3.12']
        os: ["ubuntu-latest", "windows-latest", "macos-latest"]
    name: py${{ matrix.python-version }} @ ${{ matrix.os }}
    runs-on: ${{ matrix.os }}

    steps:
      - uses: actions/checkout@v4
        with:
          submodules: true
          fetch-depth: 0
      - uses: conda-incubator/setup-miniconda@v3
        with:
           miniconda-version: "latest"
           auto-update-conda: true
           python-version: ${{ matrix.python-version }}
           environment-file: environment.yml
           activate-environment: pytesmo
           channel-priority: flexible
           auto-activate-base: false
      - name: Print Infos
        run: |
          git status
          conda info -a
          conda list
          pip list
          which pip
          which python
          gcc -v
      - name: Export Environment
        run: |
          mkdir -p artifacts
          filename=env_py${{ matrix.python-version }}_${{ matrix.os }}.yml
          conda env export --no-builds | grep -v "prefix" > artifacts/$filename
      - name: Install package and dependencies
<<<<<<< HEAD
        run: |
          pip install -e .[testing]
      - name: Run unit tests
        run: |
          pytest --cache-clear
      - name: Build dist and whl packages
        env:
          PY: ${{ matrix.python-version // '.' }}
          OS: ${{ runner.os == 'Linux' && 'manylinux' || runner.os == 'macOS' && 'macosx' || runner.os == 'Windows' && 'win' }}
=======
        shell: bash -l {0}
        run: |
          pip install -e .[testing]
      - name: Run unit tests
        shell: bash -l {0}
        run: |
          pytest --cache-clear
      - name: Create wheel and dist package
        shell: bash -l {0}
        run: |
          pip install setuptools_scm twine wheel
          python setup.py sdist --dist-dir artifacts/dist
          python setup.py bdist_wheel --dist-dir artifacts/dist
          ls artifacts/dist
          twine check artifacts/dist/*
      - name: Upload Coverage
        shell: bash -l {0}
>>>>>>> 83b398be
        run: |
          pip install setuptools_scm twine cibuildwheel
          python setup.py sdist --dist-dir artifacts/dist_whl
          cibuildwheel --output-dir artifacts/dist_whl --only cp${PY}-${OS}*
          twine check artifacts/dist_whl/*
      - name: Upload coverage data to coveralls.io
        run: coveralls
        env:
          GITHUB_TOKEN: ${{ secrets.GITHUB_TOKEN }}
          COVERALLS_FLAG_NAME: ${{ matrix.python-version }}
          COVERALLS_PARALLEL: true
<<<<<<< HEAD
=======

>>>>>>> 83b398be
      - name: Upload Artifacts
        uses: actions/upload-artifact@v4
        with:
          name: Artifacts-${{ matrix.python-version }}-${{ matrix.os }}
          path: artifacts/*

  coveralls:
    name: Submit Coveralls 👚
    needs: build
    runs-on: ubuntu-latest
    container: python:3-slim
    steps:
      - name: Finished
        run: |
          pip3 install --upgrade coveralls && coveralls --service=github --finish
        env:
          GITHUB_TOKEN: ${{ secrets.GITHUB_TOKEN }}

  publish:
    name: Upload to PyPI
    if: |
      startsWith(github.ref, 'refs/tags/v') &&
      startsWith(github.repository, 'TUW-GEO')
    needs: build
    runs-on: ubuntu-latest
    steps:
      - name: Print environment variables
        run: |
          echo "GITHUB_REF = $GITHUB_REF"
          echo "GITHUB_REPOSITORY = $GITHUB_REPOSITORY"
      - name: Download Artifacts
        uses: actions/download-artifact@v4
        with:
          path: Artifacts
          pattern: Artifacts-*
          merge-multiple: true
      - name: Display downloaded files
        run: ls -aR
      - name: Upload to PyPI
        uses: pypa/gh-action-pypi-publish@v1.4.1
        with:
          skip_existing: true
          verbose: true
          verify_metadata: true
          packages_dir: Artifacts/dist_whl/
          user: __token__
          password: ${{ secrets.PYPI_API_TOKEN }}  # this needs to be uploaded to github actions secrets<|MERGE_RESOLUTION|>--- conflicted
+++ resolved
@@ -53,17 +53,6 @@
           filename=env_py${{ matrix.python-version }}_${{ matrix.os }}.yml
           conda env export --no-builds | grep -v "prefix" > artifacts/$filename
       - name: Install package and dependencies
-<<<<<<< HEAD
-        run: |
-          pip install -e .[testing]
-      - name: Run unit tests
-        run: |
-          pytest --cache-clear
-      - name: Build dist and whl packages
-        env:
-          PY: ${{ matrix.python-version // '.' }}
-          OS: ${{ runner.os == 'Linux' && 'manylinux' || runner.os == 'macOS' && 'macosx' || runner.os == 'Windows' && 'win' }}
-=======
         shell: bash -l {0}
         run: |
           pip install -e .[testing]
@@ -81,7 +70,12 @@
           twine check artifacts/dist/*
       - name: Upload Coverage
         shell: bash -l {0}
->>>>>>> 83b398be
+        run: |
+          pytest --cache-clear
+      - name: Build dist and whl packages
+        env:
+          PY: ${{ matrix.python-version // '.' }}
+          OS: ${{ runner.os == 'Linux' && 'manylinux' || runner.os == 'macOS' && 'macosx' || runner.os == 'Windows' && 'win' }}
         run: |
           pip install setuptools_scm twine cibuildwheel
           python setup.py sdist --dist-dir artifacts/dist_whl
@@ -93,10 +87,6 @@
           GITHUB_TOKEN: ${{ secrets.GITHUB_TOKEN }}
           COVERALLS_FLAG_NAME: ${{ matrix.python-version }}
           COVERALLS_PARALLEL: true
-<<<<<<< HEAD
-=======
-
->>>>>>> 83b398be
       - name: Upload Artifacts
         uses: actions/upload-artifact@v4
         with:
