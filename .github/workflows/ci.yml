--- conflicted
+++ resolved
@@ -71,26 +71,11 @@
         shell: bash -l {0}
         run: |
           git status
-<<<<<<< HEAD
           pip install setuptools_scm
           python setup.py sdist --dist-dir .artifacts/dist
           python setup.py bdist_wheel --dist-dir .artifacts/dist
           ls .artifacts/dist
           twine check dist/*
-=======
-          pip install setuptools_scm twine
-          if [ ${{ matrix.os }} == "windows-latest" ]
-          then
-            # build whls on windows
-            pip install wheel
-            python setup.py bdist_wheel --dist-dir artifacts/dist
-          else
-            # build dist on linux
-            python setup.py sdist --dist-dir artifacts/dist
-          fi
-          ls artifacts/dist
-          twine check artifacts/dist/*
->>>>>>> ad981a20
       - name: Upload Artifacts
         uses: actions/upload-artifact@v4
         with:
