# Copyright (c) 2016,Vienna University of Technology,
# Department of Geodesy and Geoinformation
# All rights reserved.

# Redistribution and use in source and binary forms, with or without
# modification, are permitted provided that the following conditions are met:
#   * Redistributions of source code must retain the above copyright notice,
#     this list of conditions and the following disclaimer.
#   * Redistributions in binary form must reproduce the above copyright notice,
#     this list of conditions and the following disclaimer in the documentation
#     and/or other materials provided with the distribution.
#   * Neither the name of the Vienna University of Technology, Department of
#     Geodesy and Geoinformation nor the names of its contributors may be used
#     to endorse or promote products derived from this software without
#     specific prior written permission.

# THIS SOFTWARE IS PROVIDED BY THE COPYRIGHT HOLDERS AND CONTRIBUTORS "AS IS"
# AND ANY EXPRESS OR IMPLIED WARRANTIES, INCLUDING, BUT NOT LIMITED TO, THE
# IMPLIED WARRANTIES OF MERCHANTABILITY AND FITNESS FOR A PARTICULAR PURPOSE
# ARE DISCLAIMED. IN NO EVENT SHALL VIENNA UNIVERSITY OF TECHNOLOGY, DEPARTMENT
# OF GEODESY AND GEOINFORMATION BE LIABLE FOR ANY DIRECT, INDIRECT, INCIDENTAL,
# SPECIAL, EXEMPLARY, OR CONSEQUENTIAL DAMAGES (INCLUDING, BUT NOT LIMITED TO,
# PROCUREMENT OF SUBSTITUTE GOODS OR SERVICES; LOSS OF USE, DATA, OR PROFITS;
# OR BUSINESS INTERRUPTION) HOWEVER CAUSED AND ON ANY THEORY OF LIABILITY,
# WHETHER IN CONTRACT, STRICT LIABILITY, OR TORT (INCLUDING NEGLIGENCE OR
# OTHERWISE) ARISING IN ANY WAY OUT OF THE USE OF THIS SOFTWARE, EVEN IF
# ADVISED OF THE POSSIBILITY OF SUCH DAMAGE.

'''
Test for temporal matchers
'''

import numpy as np
import pandas as pd

import pytesmo.validation_framework.temporal_matchers as temporal_matchers


def test_combinatory_matcher_n2():

    n = 1000
    x = np.arange(n)
    y = np.arange(n) * 0.5
    index = pd.date_range(start="2000-01-01", periods=n, freq="D")

    df = pd.DataFrame({'x': x, 'y': y}, columns=['x', 'y'], index=index)
    df2 = pd.DataFrame({'x': x, 'y': y}, columns=['x', 'y'], index=index)
    df3 = pd.DataFrame({'x': x, 'y': y}, columns=['x', 'y'], index=index)

    df_dict = {'data1': df,
               'data2': df2,
               'data3': df3}

    temp_matcher = temporal_matchers.BasicTemporalMatching()
    matched = temp_matcher.combinatory_matcher(df_dict, 'data1')
    assert sorted(list(matched)) == sorted([('data1', 'data2'),
                                            ('data1', 'data3')])
    assert sorted(list(matched[('data1',
                                'data2')].columns)) == sorted([('data1', 'x'),
                                                               ('data1', 'y'),
                                                               ('data2', 'x'),
                                                               ('data2', 'y')])

    assert sorted(list(matched[('data1',
                                'data3')].columns)) == sorted([('data1', 'x'),
                                                               ('data1', 'y'),
                                                               ('data3', 'x'),
                                                               ('data3', 'y')])


def test_combinatory_matcher_n3():

    n = 1000
    x = np.arange(n)
    y = np.arange(n) * 0.5
    index = pd.date_range(start="2000-01-01", periods=n, freq="D")

    df = pd.DataFrame({'x': x, 'y': y}, columns=['x', 'y'], index=index)
    df2 = pd.DataFrame({'x': x, 'y': y}, columns=['x', 'y'], index=index)
    df3 = pd.DataFrame({'x': x, 'y': y}, columns=['x', 'y'], index=index)
    df4 = pd.DataFrame({'x': x, 'y': y}, columns=['x', 'y'], index=index)

    df_dict = {'data1': df,
               'data2': df2,
               'data3': df3}

    temp_matcher = temporal_matchers.BasicTemporalMatching()
    matched = temp_matcher.combinatory_matcher(df_dict, 'data1', n=3)
    assert list(matched) == [('data1', 'data2', 'data3')]
    assert sorted(list(matched[('data1',
                                'data2',
                                'data3')].columns)) == sorted([('data1', 'x'),
                                                               ('data1', 'y'),
                                                               ('data2', 'x'),
                                                               ('data2', 'y'),
                                                               ('data3', 'x'),
                                                               ('data3', 'y')])

    df_dict = {'data1': df,
               'data2': df2,
               'data3': df3,
               'data4': df4}

    temp_matcher = temporal_matchers.BasicTemporalMatching()
    matched = temp_matcher.combinatory_matcher(df_dict, 'data1', n=3)
    assert sorted(list(matched)) == sorted([('data1', 'data2', 'data3'),
                                            ('data1', 'data2', 'data4'),
                                            ('data1', 'data3', 'data4')])
    assert sorted(list(matched[('data1',
                                'data2',
                                'data3')].columns)) == sorted([('data1', 'x'),
                                                               ('data1', 'y'),
                                                               ('data2', 'x'),
                                                               ('data2', 'y'),
                                                               ('data3', 'x'),
                                                               ('data3', 'y')])


def test_add_name_to_df_columns():

    n = 10
    x = np.arange(n)
    y = np.arange(n) * 0.5
    index = pd.date_range(start="2000-01-01", periods=n, freq="D")

    df = pd.DataFrame({'x': x, 'y': y}, columns=['x', 'y'], index=index)
    df = temporal_matchers.df_name_multiindex(df, 'test')
    assert list(df.columns) == [('test', 'x'), ('test', 'y')]


def test_dfdict_combined_temporal_collocation():

    ref_dr = pd.date_range("2000", "2020", freq="YS")
    dr1 = pd.date_range("2000", "2015", freq="YS")
    dr2 = pd.date_range("2005", "2020", freq="YS")

    ref_df = pd.DataFrame({"ref": np.arange(len(ref_dr))}, index=ref_dr)
    df1 = pd.DataFrame(
        {"k1": np.arange(len(dr1)), "k2": np.arange(len(dr1))}, index=dr1
    )
    df2 = pd.DataFrame(
        {"k1": np.arange(len(dr2)), "k2": np.arange(len(dr2))}, index=dr2
    )

    dfs = {"refkey": ref_df, "df1key": df1, "df2key": df2}
    window = pd.Timedelta(days=300)

    matched = temporal_matchers.dfdict_combined_temporal_collocation(
<<<<<<< HEAD
        dfs, "refkey", window
=======
        dfs, "refkey", 2, window
>>>>>>> 37af5518
    )

    # keys are the same, only refkey is missing
    assert sorted(list(matched.keys())) == sorted([
        ("df1key", "refkey"), ("df2key", "refkey")
    ])
    assert sorted(list(matched[("df1key", "refkey")].columns)) == sorted(
        [("refkey", "ref"), ("df1key", "k1"), ("df1key", "k2")]
    )
    assert sorted(list(matched[("df2key", "refkey")].columns)) == sorted(
        [("refkey", "ref"), ("df2key", "k1"), ("df2key", "k2")]
    )

    # overlap is only 11 timestamps
    assert matched[("df1key", "refkey")].shape == (11, 3)
    assert matched[("df2key", "refkey")].shape == (11, 3)

    overlap_dr = pd.date_range("2005", "2015", freq="YS")
    assert np.all(matched[("df1key", "refkey")].index == overlap_dr)
    assert np.all(matched[("df2key", "refkey")].index == overlap_dr)<|MERGE_RESOLUTION|>--- conflicted
+++ resolved
@@ -146,11 +146,7 @@
     window = pd.Timedelta(days=300)
 
     matched = temporal_matchers.dfdict_combined_temporal_collocation(
-<<<<<<< HEAD
-        dfs, "refkey", window
-=======
         dfs, "refkey", 2, window
->>>>>>> 37af5518
     )
 
     # keys are the same, only refkey is missing
