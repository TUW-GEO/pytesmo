--- conflicted
+++ resolved
@@ -51,10 +51,7 @@
     RollingMetrics,
     MonthsMetricsAdapter,
     PairwiseIntercomparisonMetrics,
-<<<<<<< HEAD
-=======
     TripletMetrics,
->>>>>>> 37af5518
 )
 from pytesmo.validation_framework.temporal_matchers import (
     make_combined_temporal_matcher
@@ -621,10 +618,7 @@
 
 
 def testdata_random():
-<<<<<<< HEAD
-=======
     np.random.seed(42)
->>>>>>> 37af5518
     dr = pd.date_range("2000", "2020", freq="D")
     n = len(dr)
     X = np.random.randn(n, 4)
@@ -837,13 +831,8 @@
                 metric_func, other, ref
             )
             # difference due to float32 vs. float64
-<<<<<<< HEAD
-            assert_almost_equal(upper, ub, 7)
-            assert_almost_equal(lower, lb, 7)
-=======
             assert_almost_equal(upper, ub, 6)
             assert_almost_equal(lower, lb, 6)
->>>>>>> 37af5518
 
         for metric_key in metrics_with_bs_ci:
             lower = results_pw[key][f"{metric_key}_ci_lower"]
@@ -858,8 +847,6 @@
             assert_allclose(lower, lb, rtol=1e-1, atol=1e-4)
 
 
-<<<<<<< HEAD
-=======
 @pytest.mark.parametrize(
     "testdata_generator", [testdata_known_results, testdata_random]
 )
@@ -904,19 +891,18 @@
     results_pw = val_pw.calc([1], [1], [1], rename_cols=False)
 
     # compare pairwise results with triplet results
-    for key in results_pw:
-        otherkey = key[0]
-        refkey = key[1]
-        othername = key[0][0]
-        refname = key[1][0]
-        triplet_keys = list(filter(lambda x: otherkey in x, results_triplet.keys()))
-        assert 0
-        
-
-
-
-
->>>>>>> 37af5518
+    # for key in results_pw:
+    #     otherkey = key[0]
+    #     refkey = key[1]
+    #     othername = key[0][0]
+    #     refname = key[1][0]
+    #     triplet_keys = list(
+    #         filter(lambda x: otherkey in x, results_triplet.keys())
+    #     )
+    #     assert 0
+    assert results_pw == results_triplet
+
+
 def test_sorting_issue():
     # GH #220
     # might be a good start for fixing the issue
