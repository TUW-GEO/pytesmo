--- conflicted
+++ resolved
@@ -228,48 +228,6 @@
     # processing!
     #
 
-<<<<<<< HEAD
-    results_fname = os.path.join(save_path,
-                                 "ASCAT.sm_with_ISMN.soil_moisture.nc")
-    # targets
-    target_vars = {
-        "n_obs": [
-            357,
-            384,
-            1646,
-            1875,
-            1915,
-            467,
-            141,
-            251
-        ],
-        # reference values for rho were inferred from the unscaled rho, since
-        # the CDF scaling should not change rank correlation
-        "rho": np.array([
-            0.5393457276100486,
-            0.7002289363385688,
-            0.6220023416557768,
-            0.5364715553916934,
-            0.3041366641200411,
-            0.6759989589212635,
-            0.8418980829611084,
-            0.7391369789045885,
-        ], dtype=np.float32),
-        # reference values for RMSD were taken from the first run with the new
-        # CDF matching implementation
-        "RMSD": np.array([
-            11.577185,
-            7.788051,
-            17.73936,
-            21.145535,
-            14.092733,
-            13.741866,
-            12.1061,
-            13.058796,
-        ], dtype=np.float32)
-
-    }
-=======
     with tempfile.TemporaryDirectory() as save_path:
         for job in jobs:
             results = process.calc(*job)
@@ -282,18 +240,27 @@
             "n_obs": [357, 384, 1646, 1875, 1915, 467, 141, 251],
             "rho":
                 np.array([
-                    0.53934574, 0.7002289, 0.62200236, 0.53647155, 0.30413666,
-                    0.6740655, 0.8418981, 0.74206454
-                ],
-                         dtype=np.float32),
+                    0.5393457276100486,
+                    0.7002289363385688,
+                    0.6220023416557768,
+                    0.5364715553916934,
+                    0.3041366641200411,
+                    0.6759989589212635,
+                    0.8418980829611084,
+                    0.7391369789045885,
+                ], dtype=np.float32),
             "RMSD":
                 np.array([
-                    11.583476, 7.729667, 17.441547, 21.125721, 14.31557, 14.187225,
-                    13.0622425, 12.903898
-                ],
-                         dtype=np.float32)
+                    11.577185,
+                    7.788051,
+                    17.73936,
+                    21.145535,
+                    14.092733,
+                    13.741866,
+                    12.1061,
+                    13.058796,
+                ], dtype=np.float32)
         }
->>>>>>> bcb27394
 
         check_results(
             filename=results_fname,
