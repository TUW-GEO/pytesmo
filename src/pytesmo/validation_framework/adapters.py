--- conflicted
+++ resolved
@@ -31,10 +31,8 @@
 
 import operator
 
-import pandas as pd
 from pytesmo.time_series.anomaly import calc_anomaly
 from pytesmo.time_series.anomaly import calc_climatology
-from pytesmo.utils import deprecated
 from pandas import DataFrame
 import numpy as np
 import warnings
@@ -90,9 +88,10 @@
             setattr(self, read_name, self._adapt_custom)
 
     def __get_dataframe(self, data):
-        if ((not isinstance(data, DataFrame)) and
-            (hasattr(data, self.data_property_name)) and
-            (isinstance(getattr(data, self.data_property_name), DataFrame))):
+        if (not isinstance(data, DataFrame)) and \
+                (hasattr(data, self.data_property_name)) and \
+                (isinstance(getattr(data, self.data_property_name),
+                            DataFrame)):
             data = getattr(data, self.data_property_name)
         return data
 
@@ -131,11 +130,6 @@
             return self.cls.grid
 
 
-<<<<<<< HEAD
-=======
-@deprecated("`MaskingAdapter` is deprecated, use `SelfMaskingAdapter` "
-            "or `AdvancedMaskingAdapter` instead.")
->>>>>>> b063dcfa
 class MaskingAdapter(BasicAdapter):
     """
     Transform the given class to return a boolean dataset given the operator
@@ -560,16 +554,17 @@
         name must be specified in the `read_name` kwarg. The same method will
         be available for the adapted version of the reader.
     time_offset_fields: str, list or None
-        name or list of names of the fields that provide information on the time offset.
-        If a list is given, all values will contribute to the offset, assuming that
-        each refers to the previous. For instance:
+        name or list of names of the fields that provide information on the
+        time offset.
+        If a list is given, all values will contribute to the offset, assuming
+        that each refers to the previous. For instance:
         offset = minutes + seconds in the minute + µs in the second
         NOTE: np.nan values are counted as 0 offset
         NOTE: if None, no offset is considered
     time_units: str or list
-        time units that the time_offset_fields are specified in. If a list is given,
-        it should have the same size as the 'time_offset_fields' parameter
-        Can be any of the np.datetime[64] units:
+        time units that the time_offset_fields are specified in. If a list is
+        given, it should have the same size as the 'time_offset_fields'
+        parameter. Can be any of the np.datetime[64] units:
         https://numpy.org/doc/stable/reference/arrays.datetime.html
     base_time_field: str, optional. Default is None.
         If a name is provided, the generic time field will be searched for
@@ -578,19 +573,20 @@
     base_time_reference: str, optional. Default is None.
         String of format 'YYYY-mm-dd' that can be specified to tranform the
         'base_time_field' from [units since base_time_reference] to
-        np.datetime[64]. If not provided, it will be assumed that the base_time_field
-        is already in np.datetime[64] units
+        np.datetime[64]. If not provided, it will be assumed that the
+        base_time_field is already in np.datetime[64] units
     base_time_units: str, optional. Default is "D"
-        Units that the base_time_field is specified in. Only applicable with 'base_time_reference'
+        Units that the base_time_field is specified in. Only applicable with
+        'base_time_reference'
     replace_index: bool, optional. Default is True.
         If True, the exact timestamp is used as index. Else, it will be added
         to the dataframe on the column 'output_field'
     output_field: str, optional. Default is None.
-        If a name is specified, an additional column is generated under the name,
-        with the exact timestamp. Only with 'replace_index' == False
+        If a name is specified, an additional column is generated under the
+        name, with the exact timestamp. Only with 'replace_index' == False
     drop_original: bool, optional. Default is True.
-        Whether the base_time_field and time_offset_fields should be dropped in the
-        final DataFrame
+        Whether the base_time_field and time_offset_fields should be dropped
+        in the final DataFrame
     """
 
     def __init__(self,
@@ -622,12 +618,13 @@
         if not replace_index and output_field is None:
             raise ValueError(
                 "'output_field' should be specified in case the new timestamp"
-                "should not be used as index. Alternatively, set 'replace_index' to True"
+                "should not be used as index. Alternatively, set "
+                "'replace_index' to True"
             )
         elif replace_index and output_field is not None:
             warnings.warn(
-                "Ignoring the 'output_field' value. Set 'replace_index' to True to"
-                "avoid this behavior")
+                "Ignoring the 'output_field' value. Set 'replace_index' to "
+                "True to avoid this behavior")
         else:
             self.output_field = output_field
 
@@ -644,7 +641,9 @@
         return time_date
 
     def add_offset_cumulative(self, data: DataFrame) -> np.array:
-        """Return an array of timedelta calculated with all the time_offset_fields"""
+        """
+        Return an array of timedelta calculated with all the time_offset_fields
+        """
         total_offset = np.full(data.index.shape, 0, dtype='timedelta64[s]')
         for field, unit in zip(self.time_offset_fields, self.time_units):
             total_offset += data[field].map(
