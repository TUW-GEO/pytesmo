--- conflicted
+++ resolved
@@ -1521,47 +1521,22 @@
             metrics += ["tau", "p_tau"]
         if self.analytical_cis:
             metrics += [
-<<<<<<< HEAD
-                "BIAS_ci_lower",
-                "BIAS_ci_upper",
-                "mse_bias_ci_lower",
-                "mse_bias_ci_upper",
-                "RMSD_ci_lower",
-                "RMSD_ci_upper",
-                "mse_ci_lower",
-                "mse_ci_upper",
-                "RSS_ci_lower",
-                "RSS_ci_upper",
-                "urmsd_ci_lower",
-                "urmsd_ci_upper",
-                "R_ci_lower",
-                "R_ci_upper",
-=======
                 "BIAS_ci_lower", "BIAS_ci_upper",
                 "urmsd_ci_lower", "urmsd_ci_upper",
                 "R_ci_lower", "R_ci_upper",
->>>>>>> 406532c3
             ]
             if self.calc_spearman:
                 metrics += ["rho_ci_lower", "rho_ci_upper"]
             if self.calc_kendall:
                 metrics += ["tau_ci_lower", "tau_ci_upper"]
         if self.bootstrap_cis:
-<<<<<<< HEAD
-            metrics += [
-                "mse_var_ci_lower",
-                "mse_var_ci_upper",
-                "mse_corr_ci_lower",
-                "mse_corr_ci_upper",
-            ]
-=======
             metrics += ["mse_var_ci_lower", "mse_var_ci_upper",
                         "mse_corr_ci_lower", "mse_corr_ci_upper",
                         "mse_bias_ci_lower", "mse_bias_ci_upper",
                         "RMSD_ci_lower", "RMSD_ci_upper",
                         "mse_ci_lower", "mse_ci_upper",
-                        "RSS_ci_lower", "RSS_ci_upper",]
->>>>>>> 406532c3
+                        "RSS_ci_lower", "RSS_ci_upper",
+                        ]
         return metrics
 
     def _calc_pairwise_metrics(
@@ -1624,32 +1599,6 @@
                 result["BIAS_ci_lower" + suffix][0],
                 result["BIAS_ci_upper" + suffix][0],
             ) = _bias_ci_from_moments(0.05, mx, my, varx, vary, cov, n_obs)
-<<<<<<< HEAD
-            (
-                result["mse_bias_ci_lower" + suffix][0],
-                result["mse_bias_ci_upper" + suffix][0],
-            ) = _mse_bias_ci_from_moments(
-                0.05, mx, my, varx, vary, cov, n_obs
-            )
-            # MSE is the same as MSD
-            (
-                result["mse_ci_lower" + suffix][0],
-                result["mse_ci_upper" + suffix][0],
-            ) = msd_ci(x, y, result["mse" + suffix][0])
-
-            (
-                result["RMSD_ci_lower" + suffix][0],
-                result["RMSD_ci_upper" + suffix][0],
-            ) = rmsd_ci(x, y, result["RMSD" + suffix][0])
-
-            result["RSS_ci_lower" + suffix][0] = (
-                result["mse_ci_lower" + suffix][0] * n_obs
-            )
-            result["RSS_ci_upper" + suffix][0] = (
-                result["mse_ci_upper" + suffix][0] * n_obs
-            )
-=======
->>>>>>> 406532c3
 
             (
                 result["urmsd_ci_lower" + suffix][0],
