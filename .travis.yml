language: python
notifications:
  email: false
python:
  # We don't actually use the Travis Python, but this keeps it organized.
  - "2.7"
install:
  - sudo apt-get update
  # You may want to periodically update this, although the conda update
  # conda line below will keep everything up-to-date. We do this
  # conditionally because it saves us some downloading if the version is
  # the same.
  - if [[ "$TRAVIS_PYTHON_VERSION" == "2.7" ]]; then
    wget http://repo.continuum.io/miniconda/Miniconda-3.4.2-Linux-x86_64.sh -O miniconda.sh;
  else
    wget http://repo.continuum.io/miniconda/Miniconda3-3.4.2-Linux-x86_64.sh -O miniconda.sh;
  fi
  - bash miniconda.sh -b -p $HOME/miniconda
  - export PATH="$HOME/miniconda/bin:$PATH"
  - hash -r
  - conda config --set always_yes yes --set changeps1 no
  - conda update -q conda
  # Useful for debugging any issues with conda
  - conda info -a
  - conda create -q -n test-environment python=$TRAVIS_PYTHON_VERSION numpy scipy pandas statsmodels netCDF4 cython pytest
  - source activate test-environment
  - sudo apt-get install -y gfortran gcc
<<<<<<< HEAD
=======
  - sudo apt-get install -y libhdf5-serial-dev netcdf-bin libnetcdf-dev
  - sudo apt-get build-dep python-scipy
  - pip install numpy scipy pandas cython statsmodels netCDF4 pytest
>>>>>>> f1e08d2d
  - pip install -q pybufr-ecmwf
  - sudo apt-get install -y libgrib-api-dev
  - pip install pygrib
  - pip install pykdtree
  - pip install pyresample
  - python setup.py install
  - pip list
script:
  - python setup.py test<|MERGE_RESOLUTION|>--- conflicted
+++ resolved
@@ -25,12 +25,6 @@
   - conda create -q -n test-environment python=$TRAVIS_PYTHON_VERSION numpy scipy pandas statsmodels netCDF4 cython pytest
   - source activate test-environment
   - sudo apt-get install -y gfortran gcc
-<<<<<<< HEAD
-=======
-  - sudo apt-get install -y libhdf5-serial-dev netcdf-bin libnetcdf-dev
-  - sudo apt-get build-dep python-scipy
-  - pip install numpy scipy pandas cython statsmodels netCDF4 pytest
->>>>>>> f1e08d2d
   - pip install -q pybufr-ecmwf
   - sudo apt-get install -y libgrib-api-dev
   - pip install pygrib
