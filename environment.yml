--- conflicted
+++ resolved
@@ -15,39 +15,13 @@
   - scikit-learn
   - pykdtree
   - pyresample
-<<<<<<< HEAD
-  - matplotlib
-=======
   - numba
   - matplotlib>=1.2.0
->>>>>>> b063dcfa
   # optional, for documentation and testing:
   - nb_conda
   - ipykernel
   - pip
   - pip:
-<<<<<<< HEAD
-      - pynetcf
-      - pygeogrids
-      - pynetcf
-      - pygeobase
-      - more_itertools
-      - build
-      - repurpose
-      - cadati
-      - numba
-      # optional, for documentation and testing:
-      - ascat>=2.0
-      - ismn>=1.2.0
-      - pytest
-      - pytest-cov
-      - pytest-mpl
-      - pre-commit
-      - flake8
-      - yapf
-      - sphinx_rtd_theme
-      - nbsphinx
-=======
     - pynetcf>=0.4.0
     - pygeogrids
     - pygeobase>=0.6.0
@@ -63,5 +37,4 @@
     - pytest-mpl
     - pre-commit
     - flake8
-    - yapf
->>>>>>> b063dcfa
+    - yapf